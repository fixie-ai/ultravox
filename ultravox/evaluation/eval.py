--- conflicted
+++ resolved
@@ -11,12 +11,9 @@
         return gpt_eval.evaluate_answer_boolq(sample)
     elif metric == "instruct":
         return gpt_eval.evaluate_answer_instruct(sample)
-<<<<<<< HEAD
     elif metric == "conversation":
         return gpt_eval.evaluate_conversation_response(sample)
-=======
     elif metric == "exact_match_last_word":
         return string_based.match_last_word(sample)
->>>>>>> 4202b567
     else:
         raise ValueError(f"Unknown metric: {metric}")