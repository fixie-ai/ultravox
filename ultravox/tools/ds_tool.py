--- conflicted
+++ resolved
@@ -23,11 +23,8 @@
 
 @dataclasses.dataclass
 class TtsTask:
-<<<<<<< HEAD
+    implementation: str = simple_parsing.field(default="azure", alias="-i")
     # Column name containing the text to convert to audio. It can be a JMESPath expression.
-=======
-    implementation: str = simple_parsing.field(default="azure", alias="-i")
->>>>>>> 0e4ae3b1
     column_name: str = simple_parsing.field(default="question", alias="-c")
     audio_column_name: Optional[str] = simple_parsing.field(default=None, alias="-a")
     voice: Optional[str] = simple_parsing.field(default=None, alias="-V")
@@ -105,20 +102,13 @@
 
 
 # This script is used to either generate audio samples from text using a TTS model, or to generate text samples using a text generation model.
-<<<<<<< HEAD
-# Ex: just ds_tool tts -d google/boolq -u fixie-ai/boolq-audio -c question -a audio --token $HF_WRITE_TOKEN
-# Ex: just ds_tool textgen -d fixie-ai/boolq-audio -u fixie-ai/boolq-audio -c explanation
-# Ex: just ds_tool textgen -d ylacombe/expresso -u fixie-ai/expresso -c continuation -T @expresso_template.txt
-# Ex: just ds_tool textgen -d allenai/soda --shuffle True --split train -n 10000 -u fixie-ai/soda -c alt_last_turn -j -m llama3-8b -T "dialogue[:-1]"
-# Ex: just ds_tool textgen -d allenai/soda --shuffle True --split validation -n 1000 -u fixie-ai/soda -c alt_last_turn -j -m llama3-8b -T "dialogue[:-1]"
-# Ex: just ds_tool textgen -d allenai/soda --shuffle True --split test -n 1000 -u fixie-ai/soda -c alt_last_turn -j -m llama3-8b -T "dialogue[:-1]"
-# Ex: just ds_tool textgen -d fixie-ai/soda -u fixie-ai/soda -c "dialogue[-2]" -a audio_one_but_last
-=======
-# Example usages:
 #   just ds_tool tts -d google/boolq -u fixie-ai/boolq-audio -c question -a audio --token $HF_WRITE_TOKEN
 #   just ds_tool textgen -d fixie-ai/boolq-audio -u fixie-ai/bar -c explanation -b https://api.fireworks.ai/inference/v1 -k $FIREWORKS_API_KEY -m accounts/fireworks/models/llama-v3-8b-instruct
 #   just ds_tool textgen -d ylacombe/expresso -u fixie-ai/expresso -c continuation -T @expresso_template.txt
->>>>>>> 0e4ae3b1
+#   just ds_tool textgen -d allenai/soda --shuffle True --split train -n 10000 -u fixie-ai/soda -c alt_last_turn -j -m llama3-8b -T "dialogue[:-1]"
+#   just ds_tool textgen -d allenai/soda --shuffle True --split validation -n 1000 -u fixie-ai/soda -c alt_last_turn -j -m llama3-8b -T "dialogue[:-1]"
+#   just ds_tool textgen -d allenai/soda --shuffle True --split test -n 1000 -u fixie-ai/soda -c alt_last_turn -j -m llama3-8b -T "dialogue[:-1]"
+#   just ds_tool textgen -d fixie-ai/soda -u fixie-ai/soda -c "dialogue[-2]" -a audio_one_but_last
 @dataclasses.dataclass
 class DatasetToolArgs:
     dataset_name: str = simple_parsing.field(alias="-d")
