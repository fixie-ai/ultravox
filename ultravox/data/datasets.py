--- conflicted
+++ resolved
@@ -1,11 +1,7 @@
 import abc
 import dataclasses
 import enum
-<<<<<<< HEAD
-import itertools
-=======
 import io
->>>>>>> 041c4fea
 import logging
 import os
 import tempfile
