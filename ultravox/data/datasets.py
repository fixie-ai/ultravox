--- conflicted
+++ resolved
@@ -848,19 +848,11 @@
 
     # We currently don't use this dataset for training, so mainly the first prompt it ever used.
     TRANSLATE_PROMPTS = [
-<<<<<<< HEAD
-        "Translate the following into {target} language: <|audio|>",
-        "Translate the following into {target}: <|audio|>",
-        "Please convert the following into {target}.\n<|audio|>",
-        "Could you translate this to {target} language?\n<|audio|>",
-        "Translate the text below to {target}. <|audio|>",
-=======
         "Translate the following into {target}: <|audio|>",
         "Translate the following into {target} language: <|audio|>",
         "Please convert the following into {target}.\n<|audio|>",
         "Could you translate this to {target} language?\n<|audio|>",
         "Translate the text below to {target}.\n<|audio|>",
->>>>>>> 978b3291
         "Translate the subsequent text into {target} language. <|audio|>",
         "Can you translate this into the {target} language?\n<|audio|>",
         "Transform the following to {target}: <|audio|>",
