import logging
from typing import Any, Dict, Optional, Set, Tuple, Union

import peft
import torch
import torch.nn as nn
import torch.nn.functional as F
import transformers
import transformers.activations
import transformers.modeling_outputs
import transformers.models

# We must use relative import in this directory to allow uploading to HF Hub
# Even "from . import X" pattern doesn't work (undocumented and unclear why)
from .ultravox_config import LossConfig
from .ultravox_config import LossFunction
from .ultravox_config import UltravoxConfig
from .whisper_model_modified import WhisperEncoder as ModifiedWhisperEncoder


class UltravoxModel(transformers.LlamaPreTrainedModel):
    """
    The Ultravox model which consists of an audio encoder and a language model.

    Audio input is processed by the audio encoder, then every `stack_factor` frames are stacked together and
    projected to the language model's embedding space using a few linear layers.
    The text is embedded by the language model as usual and then the audio and text embeddings are merged together.

    A special token `<|audio|>` is used to indicate the start of the audio embeddings in the merged embeddings.

    Parameters:
        config: Model configuration class with all the parameters of the model.
    """

    config_class = UltravoxConfig
    config: UltravoxConfig  # for type hinting
    _no_split_modules = ["Wav2Vec2Model", "WhisperEncoder", "LlamaDecoderLayer"]
    # We minimize the weights in state_dict in order to reduce the size of the checkpoint
    # The issue is that load_pretrained() uses state_dict() keys to know what keys are expected
    # As such we have to tell is to ignore some keys that are not always in the model
    _keys_to_ignore_on_load_unexpected = ["audio_tower.*", "language_model.*"]
    # Usually we load encoder weights from a pretrained model, so we don't want to load the decoder weights
    # Technically we never hit this issue because these keys are already removed from state_dict() however,
    # but there's no harm in keeping it here for when we change that behavior.
    _keys_to_ignore_on_load_missing = ["audio_tower.*"]

    def __init__(self, config: UltravoxConfig):
        super().__init__(config)

        self.keep_params: Set[str] = set()
        self.vocab_size = config.vocab_size

        self.audio_tower = self._create_audio_tower(config)
        self.multi_modal_projector = UltravoxProjector(config)
        self.language_model = self._create_language_model(config)

        self.loss_config = LossConfig()
        self.post_init()

    def get_input_embeddings(self):
        return self.language_model.get_input_embeddings()

    def set_input_embeddings(self, value):
        self.language_model.set_input_embeddings(value)

    def get_output_embeddings(self):
        return self.language_model.get_output_embeddings()

    def set_output_embeddings(self, new_embeddings):
        self.language_model.set_output_embeddings(new_embeddings)

    def set_decoder(self, decoder):
        self.language_model.set_decoder(decoder)

    def get_decoder(self):
        return self.language_model.get_decoder()

    def tie_weights(self):
        return self.language_model.tie_weights()

    def set_loss_config(self, loss_config: Optional[LossConfig] = None):
        if loss_config:
            self.loss_config = loss_config

    def _setup_cache(
        self, cache_cls, max_batch_size: int, max_cache_len: Optional[int] = None
    ):
        self.language_model._setup_cache(cache_cls, max_batch_size, max_cache_len)

    def _reorder_cache(self, past_key_values, beam_idx):
        return self.language_model._reorder_cache(past_key_values, beam_idx)

    def resize_token_embeddings(
        self,
        new_num_tokens: Optional[int] = None,
        pad_to_multiple_of: Optional[int] = None,
    ) -> nn.Embedding:
        model_embeds = self.language_model.resize_token_embeddings(
            new_num_tokens, pad_to_multiple_of
        )
        # update vocab size
        self.config.text_config.vocab_size = model_embeds.num_embeddings
        self.config.vocab_size = model_embeds.num_embeddings
        self.vocab_size = model_embeds.num_embeddings
        return model_embeds

    def forward(
        self,
        input_ids: torch.Tensor,
        audio_values: Optional[torch.FloatTensor] = None,
        inputs_embeds: Optional[torch.FloatTensor] = None,
        labels: Optional[torch.Tensor] = None,
        attention_mask: Optional[torch.Tensor] = None,
        audio_token_start_idx: Optional[torch.Tensor] = None,
        audio_token_len: Optional[torch.Tensor] = None,
<<<<<<< HEAD
        past_key_values: Optional[Tuple] = None,
        # the alt_* fields are needed for KL divergence loss
        alt_input_ids: Optional[torch.Tensor] = None,
        alt_attention_mask: Optional[torch.Tensor] = None,
        alt_labels: Optional[torch.Tensor] = None,
=======
        past_key_values: Optional[Union[Tuple, transformers.cache_utils.Cache]] = None,
>>>>>>> 7202cfcd
        **kwargs,
    ) -> Union[Tuple, transformers.modeling_outputs.CausalLMOutputWithPast]:
        """
        Forward pass for the Ultravox model.

        `input_ids` are the tokenized text input. They are embedded by the language model as usual.
        `audio_values` are processed by the audio encoder and then every `stack_factor` frames are stacked together and
        projected to the language model's embedding space using a few linear layers.
        The audio and text embeddings are merged together. A special token `<|audio|>` is used to indicate the start
        of the audio embeddings in the merged embeddings.

        Args:
            input_ids: The tokenized text input.
            audio_values: The processed audio values.
            inputs_embeds: The embeddings for the input tokens.
            labels: The tokenized text labels.
            attention_mask: The attention mask for the input.
            position_ids: The position ids for the input.
            past_key_values: The past key value cache for the language model attention layers.
            **kwargs: Additional keyword arguments. Passed directly to the language model.
        """
        if inputs_embeds is None:
            # B x T  ->  B x T x D
            inputs_embeds = self.get_input_embeddings().forward(input_ids)

        if audio_values is not None:
            assert (
                audio_token_start_idx is not None and audio_token_len is not None
            ), "audio_token_start_idx and audio_token_len must be provided if audio_values are provided."
            assert (
                len(audio_token_start_idx) == len(audio_token_len) == len(audio_values)
            ), "audio_token_start_idx, audio_token_len, and audio_values must have the same batch size."

            # B x A/3200 x D
            audio_tower_output = self.audio_tower.forward(
                audio_values
            ).last_hidden_state
            audio_tower_output = audio_tower_output.to(inputs_embeds.dtype)

            audio_embeds = self.multi_modal_projector.forward(audio_tower_output)

            # combine audio and text embeddings
            for i, (audio, start, length) in enumerate(
                zip(audio_embeds, audio_token_start_idx, audio_token_len)
            ):
                length = min(length, audio.shape[0])
                inputs_embeds[i, start : start + length] = audio[:length]

        lm_output = self.language_model.forward(
            inputs_embeds=inputs_embeds,
            labels=labels,
            attention_mask=attention_mask,
            past_key_values=past_key_values,
            **kwargs,
        )
        if self.training:
            if self.loss_config.loss_function == LossFunction.CrossEntropy:
                return lm_output
            elif self.loss_config.loss_function == LossFunction.KL_Divergence:
                # compute the teacher (text-only) model's distribution
                alt_inputs_embeds = self.get_input_embeddings().forward(alt_input_ids)
                alt_lm_output = self.language_model.forward(
                    inputs_embeds=alt_inputs_embeds,
                    labels=alt_labels,
                    attention_mask=alt_attention_mask,
                    past_key_values=past_key_values,
                    **kwargs,
                )
                # compute the KL divergence loss between the two models
                kl_loss = F.kl_div(
                    F.log_softmax(
                        lm_output.logits[labels != -100]
                        / self.loss_config.kl_temperature,
                        dim=-1,
                    ),
                    F.softmax(
                        alt_lm_output.logits[alt_labels != -100]
                        / self.loss_config.kl_temperature,
                        dim=-1,
                    ),
                    reduction="batchmean",
                )
                return {"loss": kl_loss}
            else:
                raise ValueError(
                    f"Unsupported loss function: {self.loss_config.loss_function}"
                )
        else:
            return lm_output

    def prepare_inputs_for_generation(
        self,
        input_ids: torch.Tensor,
        audio_values: Optional[torch.FloatTensor] = None,
        audio_token_start_idx: Optional[torch.Tensor] = None,
        audio_token_len: Optional[torch.Tensor] = None,
        past_key_values: Optional[Union[Tuple, transformers.cache_utils.Cache]] = None,
        attention_mask: Optional[torch.Tensor] = None,
        inputs_embeds: Optional[torch.Tensor] = None,
        **kwargs,
    ) -> Dict[str, Any]:
        model_input = self.language_model.prepare_inputs_for_generation(
            input_ids=input_ids,
            past_key_values=past_key_values,
            attention_mask=attention_mask,
            inputs_embeds=inputs_embeds,
            **kwargs,
        )

        if is_cache_empty(past_key_values) and audio_values is not None:
            # We only want to use audio features in the 1st generation step
            model_input["audio_values"] = audio_values
            model_input["audio_token_start_idx"] = audio_token_start_idx
            model_input["audio_token_len"] = audio_token_len

        return model_input

    @classmethod
    def _create_audio_tower(
        cls, config: UltravoxConfig
    ) -> Union[transformers.Wav2Vec2Model, ModifiedWhisperEncoder]:
        if config.audio_model_id is not None:
            if "whisper" in config.audio_model_id is not None:
                audio_tower = ModifiedWhisperEncoder.from_pretrained(
                    config.audio_model_id
                )
            else:
                audio_tower = transformers.AutoModel.from_pretrained(
                    config.audio_model_id
                )
        else:
            if "whisper" in config.audio_config._name_or_path:
                audio_tower = ModifiedWhisperEncoder(config.audio_config)
            else:
                with transformers.modeling_utils.no_init_weights():
                    # we only ever use from_config if the weights are retrained, hence initializing is not
                    # required. This makes the model quite creation faster since init on CPU is quite slow.
                    audio_tower = transformers.AutoModel.from_config(
                        config.audio_config
                    )

        if isinstance(
            audio_tower,
            (transformers.Wav2Vec2BertModel, transformers.WhisperModel),
        ):
            # For these models we only need the encoder part
            # Wav2Vec2BertModel -> Wav2Vec2BertEncoder
            # WhisperModel -> WhisperEncoder
            audio_tower = audio_tower.encoder

        audio_tower = apply_lora(audio_tower, config.audio_model_lora_config)
        return audio_tower

    @classmethod
    def _create_language_model(
        cls, config: UltravoxConfig
    ) -> transformers.LlamaForCausalLM:
        if config.text_model_id is not None:
            language_model = transformers.AutoModelForCausalLM.from_pretrained(
                config.text_model_id, attn_implementation=config._attn_implementation
            )
        else:
            with transformers.modeling_utils.no_init_weights():
                # we only ever use from_config if the weights are retrained, hence initializing is not
                # required. This makes the model quite creation faster since init on CPU is quite slow.
                language_model = transformers.AutoModelForCausalLM.from_config(
                    config.text_config, attn_implementation=config._attn_implementation
                )

        language_model = apply_lora(language_model, config.text_model_lora_config)
        return language_model

    def merge_and_unload(self):
        if isinstance(self.language_model, peft.PeftModel):
            self.language_model = self.language_model.merge_and_unload()
            # no need to download base language model weights anymore, so we can remove the id
            self.config.text_model_id = None
            self.keep_params.update(
                set(
                    [
                        f"language_model.{name}"
                        for name, _ in self.language_model.named_parameters()
                    ]
                )
            )

        if isinstance(self.audio_tower, peft.PeftModel):
            self.audio_tower = self.audio_tower.merge_and_unload()
            # no need to download base audio model weights anymore, so we can remove the id
            self.config.audio_model_id = None
            self.keep_params.update(
                set(
                    [
                        f"audio_tower.{name}"
                        for name, _ in self.audio_tower.named_parameters()
                    ]
                )
            )

        for param in ["text_model_lora_config", "audio_model_lora_config"]:
            if hasattr(self.config, param):
                delattr(self.config, param)

    def push_to_hub(self, *args, **kwargs):
        self.merge_and_unload()
        self.to(self.language_model.dtype)
        return super().push_to_hub(*args, **kwargs)

    def state_dict(self, *args, **kwargs):
        named_params = dict(self.named_parameters())
        state_dict = super().state_dict(*args, **kwargs)

        state_dict = {
            k: v
            for k, v in state_dict.items()
            if k in self.keep_params
            or (k in named_params and named_params[k].requires_grad)
        }
        return state_dict

    def load_state_dict(
        self,
        state_dict: Dict[str, Any],
        *args,
        **kwargs,
    ):
        self.keep_params.update(set(state_dict.keys()))
        return super().load_state_dict(state_dict, *args, **kwargs)

    def print_trainable_parameters(self):
        """
        Prints the number of trainable parameters in the model (reuses Peft model's method)
        """
        count_params = peft.peft_model.PeftModel.get_nb_trainable_parameters

        trainable_params, all_param = count_params(self)

        logging.info(
            f"trainable params: {trainable_params:,d} || all params: {all_param:,d}"
            f" || trainable%: {100 * trainable_params / all_param:.1f}%"
        )

        lm_trainable_params, lm_all_params = count_params(self.language_model)
        audio_trainable_params, audio_all_params = count_params(self.audio_tower)

        projector_trainable_params = (
            trainable_params - lm_trainable_params - audio_trainable_params
        )
        projector_all_params = all_param - lm_all_params - audio_all_params

        logging.info(
            f"Trainable%:   "
            f" LLM: {100 * lm_trainable_params / lm_all_params:.1f}%"
            f" || Audio Encoder: {100 * audio_trainable_params / audio_all_params:.1f}%"
            f" || Projector: {100 * projector_trainable_params / projector_all_params:.1f}%"
        )


def is_cache_empty(
    past_key_values: Optional[Union[Tuple, transformers.cache_utils.Cache]]
) -> bool:
    """
    Check if the cache is empty.
    """
    if past_key_values is None:
        return True
    if isinstance(past_key_values, tuple):
        return all(len(c) == 0 for c in past_key_values)
    return past_key_values.get_seq_length() == 0


def apply_lora(model: torch.nn.Module, lora_config: dict) -> torch.nn.Module:
    """
    Applies LoRA finetuning to the model. If the `r` parameter is set to 0, the model is frozen instead.
    """
    lora_config = peft.LoraConfig(**lora_config or {})

    if lora_config.r == 0:
        # freeze the model entirely
        for param in model.parameters():
            param.requires_grad = False
    else:
        model = peft.get_peft_model(model, lora_config)

    return model


class StackAudioFrames(nn.Module):
    """
    Stack the audio embedding frames to reduce the sequence length by a factor of `stack_factor`.

    The number of output frames will be `ceil(T / stack_factor) + 1` where `T` is the number of input frames.
    NOTE: the extra +1 is intentional: in case the number of audio tokens are over-estimated by the processor,
    we want to make sure `processor.audio_token_replacement` (i.e. EOS) doesn't get leaked into the middle of embeddings.
    In most cases this extra padding will get removed in the model's forward function so it has no effect.
    """

    def __init__(self, stack_factor: int = 8):
        super().__init__()
        self.stack_factor = stack_factor

    def forward(self, audio_embeds: torch.Tensor) -> torch.Tensor:
        B, T, C = audio_embeds.shape
        T_pad = (T + self.stack_factor - 1) // self.stack_factor * self.stack_factor
        audio_embeds = F.pad(audio_embeds, (0, 0, 0, T_pad - T + self.stack_factor))
        B, T, C = audio_embeds.shape
        audio_embeds = audio_embeds.view(
            B, T // self.stack_factor, C * self.stack_factor
        )
        return audio_embeds


class RMSNorm(transformers.models.llama.modeling_llama.LlamaRMSNorm):
    def __init__(self, hidden_size: int, init: float = 1, eps: float = 1e-6):
        super().__init__(hidden_size=hidden_size, eps=eps)
        self.weight.data.fill_(init)


class SwiGLU(nn.Module):
    def forward(self, x):
        x, gate = x.chunk(2, dim=-1)
        return F.silu(gate) * x


class UltravoxProjector(nn.Sequential):
    def __init__(self, config: UltravoxConfig):
        super().__init__()
        self.hidden_dim = config.hidden_size
        self._pad_and_stack = StackAudioFrames(config.stack_factor)
        dim = config.audio_config.hidden_size * config.stack_factor
        self.ln_pre = RMSNorm(dim, init=config.norm_init)
        self.linear_1 = nn.Linear(dim, self.hidden_dim, bias=False)
        dim = self.hidden_dim
        self.act = transformers.activations.get_activation(config.projector_act)
        dim = dim // 2 if config.projector_act == "swiglu" else dim
        self.linear_2 = nn.Linear(dim, config.text_config.hidden_size, bias=False)
        self.ln_post = RMSNorm(config.text_config.hidden_size, init=config.norm_init)

    def forward(self, audio_features: torch.Tensor) -> torch.Tensor:
        audio_features = self._pad_and_stack(audio_features)
        audio_features = self.ln_pre(audio_features)
        hidden_states = self.linear_1(audio_features)
        hidden_states = self.act(hidden_states)
        hidden_states = self.linear_2(hidden_states)
        hidden_states = self.ln_post(hidden_states)
        return hidden_states


UltravoxConfig.register_for_auto_class()
UltravoxModel.register_for_auto_class()

transformers.AutoConfig.register("ultravox", UltravoxConfig)
transformers.AutoModel.register(UltravoxConfig, UltravoxModel)
# transformers.AutoProcessor.register(UltravoxConfig, UltravoxProcessor)  # TODO: make processor work standalone

transformers.activations.ACT2FN["swiglu"] = SwiGLU<|MERGE_RESOLUTION|>--- conflicted
+++ resolved
@@ -113,15 +113,11 @@
         attention_mask: Optional[torch.Tensor] = None,
         audio_token_start_idx: Optional[torch.Tensor] = None,
         audio_token_len: Optional[torch.Tensor] = None,
-<<<<<<< HEAD
-        past_key_values: Optional[Tuple] = None,
+        past_key_values: Optional[Union[Tuple, transformers.cache_utils.Cache]] = None,
         # the alt_* fields are needed for KL divergence loss
         alt_input_ids: Optional[torch.Tensor] = None,
         alt_attention_mask: Optional[torch.Tensor] = None,
         alt_labels: Optional[torch.Tensor] = None,
-=======
-        past_key_values: Optional[Union[Tuple, transformers.cache_utils.Cache]] = None,
->>>>>>> 7202cfcd
         **kwargs,
     ) -> Union[Tuple, transformers.modeling_outputs.CausalLMOutputWithPast]:
         """
