--- conflicted
+++ resolved
@@ -1,8 +1,4 @@
 import logging
-<<<<<<< HEAD
-=======
-import os
->>>>>>> 50b073d8
 from unittest import mock
 
 import numpy as np
@@ -15,34 +11,21 @@
 from ultravox.inference import infer
 from ultravox.model import ultravox_processing
 
-os.environ["TOKENIZERS_PARALLELISM"] = "false"
 
-
-# We cache these files in our repo to make CI faster and more reliable.
+# We cache these files in our repo to make CI faster and also
+# work properly for external contributions (since Llama 3 is gated).
 @pytest.fixture(scope="module")
 def tokenizer():
-    logging.info("Loading tokenizer")
-    yield transformers.AutoTokenizer.from_pretrained(
-<<<<<<< HEAD
+    return transformers.AutoTokenizer.from_pretrained(
         "./assets/hf/Meta-Llama-3-8B-Instruct", local_files_only=True
-=======
-        "meta-llama/Meta-Llama-3-8B-Instruct"
->>>>>>> 50b073d8
     )
-    logging.info("Tearing down tokenizer")
 
 
 @pytest.fixture(scope="module")
 def audio_processor():
-    logging.info("Loading audio processor")
-<<<<<<< HEAD
-    yield transformers.AutoProcessor.from_pretrained(
+    return transformers.AutoProcessor.from_pretrained(
         "./assets/hf/wav2vec2-base-960h", local_files_only=True
     )
-=======
-    yield transformers.AutoProcessor.from_pretrained("facebook/wav2vec2-base-960h")
->>>>>>> 50b073d8
-    logging.info("Tearing down audio processor")
 
 
 class FakeInference(infer.LocalInference):
