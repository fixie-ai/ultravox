--- conflicted
+++ resolved
@@ -28,11 +28,8 @@
 tensorboardx = "~2.6.2.2"
 wandb = "~0.17.1"
 sacrebleu = "^2.4.2"
-<<<<<<< HEAD
+tenacity = "^9.0.0"
 evals = {git = "https://github.com/fixie-ai/evals"}
-=======
-tenacity = "^9.0.0"
->>>>>>> 8b6a3aa4
 
 [tool.poetry.group.dev.dependencies]
 black = "~24.4.2"
