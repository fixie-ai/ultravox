--- conflicted
+++ resolved
@@ -9,10 +9,7 @@
 </h3>
 
 _Latest News_
-<<<<<<< HEAD
 * 2025/02 — [Ultravox 0.5](https://github.com/fixie-ai/ultravox/releases/tag/v0.5) available
-=======
->>>>>>> c58c3b59
 * 2024/11 — [Ultravox 0.4.1](https://github.com/fixie-ai/ultravox/releases/tag/v0.4.1) available
 * 2024/08 — [Ultravox 0.4](https://github.com/fixie-ai/ultravox/releases/tag/v0.4) available
 * 2024/08 — [Ultravox 0.3](https://github.com/fixie-ai/ultravox/releases/tag/v0.3) available
@@ -27,7 +24,6 @@
 # About
 
 Ultravox is a new kind of multimodal LLM that can understand text as well as human speech, without the need for a separate Audio Speech Recognition (ASR) stage. Building on research like [AudioLM](https://arxiv.org/abs/2209.03143), [SeamlessM4T](https://ai.meta.com/blog/seamless-m4t/), [Gazelle](https://tincans.ai/slm), [SpeechGPT](https://github.com/0nutation/SpeechGPT/tree/main/speechgpt), and others, Ultravox is able to extend any open-weight LLM with a multimodal projector that converts audio directly into the high-dimensional space used by LLM. We've trained versions on Llama 3, Mistral, and Gemma. This direct coupling allows Ultravox to respond much more quickly than systems that combine separate ASR and LLM components. In the future this will also allow Ultravox to natively understand the paralinguistic cues of timing and emotion that are omnipresent in human speech.
-<<<<<<< HEAD
 
 Ultravox currently takes in audio and emits streaming text. As we evolve the model, we'll train it to be able to emit a stream of speech tokens that can then be converted directly into raw audio by an appropriate unit vocoder.
 
@@ -39,17 +35,6 @@
 
 See Ultravox in action on our [demo page](https://demo.ultravox.ai). You can build your own voice-to-voice agents on our Realtime platform at ultravox.ai.
 
-You can run the Gradio demo locally with `just gradio`. You can run the demo in "voice mode" which allows natural audio conversations with ultravox by running `just gradio --voice_mode=True`
-=======
-
-The current version of Ultravox (v0.4), when invoked with audio content, has a time-to-first-token (TTFT) of approximately 150ms, and a tokens-per-second rate of ~60 using a Llama 3.1 8B backbone. While quite fast, we believe there is considerable room for improvement in these numbers.
-
-Ultravox currently takes in audio and emits streaming text. As we evolve the model, we'll train it to be able to emit a stream of speech tokens that can then be converted directly into raw audio by an appropriate unit vocoder.
-
-### Demo
-
-See Ultravox in action on our [demo page](https://demo.ultravox.ai).
->>>>>>> c58c3b59
 
 ### Discord
 
@@ -180,20 +165,12 @@
 
 Before running any training jobs, set up [SSH authentication with MosaicML](https://docs.mosaicml.com/projects/mcli/en/latest/resources/secrets/ssh.html#page-secrets-ssh):
 
-<<<<<<< HEAD
-```bash
-## Create a new SSH key and add it to the Mosaic Platform
-# ssh-keygen -f ~/.ssh/mclid_id_rsa
-## add the **public** key to GitHub
-# mcli create secret ssh ~/.ssh/mclid_id_rsa
-=======
 1. Generate an SSH key:
    ```bash
    ssh-keygen -f ~/.ssh/mclid_id_rsa
    ```
 
 2. Add the public key to your GitHub account
->>>>>>> c58c3b59
 
 3. Upload the private key to MosaicML (this allows MosaicML to clone the repository and run jobs):
    ```bash
